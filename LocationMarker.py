--- conflicted
+++ resolved
@@ -179,15 +179,9 @@
 '''.format(PREFIX, config['item_per_page'], PLUGIN_METADATA['version']).splitlines(True)
 	help_msg_rtext = RTextList()
 	for line in help_msg_lines:
-<<<<<<< HEAD
-		reeeee = re.search(r'(?<=§7)!!loc[\w ]*(?=§)', line)
-		if reeeee is not None:
-			help_msg_rtext.append(RText(line).c(RAction.suggest_command, reeeee.group()))
-=======
 		result = re.search(r'(?<=§7)!!loc[\w ]*(?=§)', line)
 		if result is not None:
 			help_msg_rtext.append(RText(line).c(RAction.suggest_command, result.group()).h('点击以填入 §7{}§r'.format(result.group())))
->>>>>>> e0ebe0be
 		else:
 			help_msg_rtext.append(line)
 	source.reply(help_msg_rtext)
